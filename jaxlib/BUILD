--- conflicted
+++ resolved
@@ -17,11 +17,11 @@
 load(
     "//jaxlib:jax.bzl",
     "cuda_library",
-    "rocm_library",
     "flatbuffer_cc_library",
     "flatbuffer_py_library",
     "if_rocm_is_configured",
     "pybind_extension",
+    "rocm_library",
 )
 
 licenses(["notice"])
@@ -94,34 +94,21 @@
 )
 
 cc_library(
-<<<<<<< HEAD
-    name = "rocm_gpu_kernel_helpers",
-    srcs = if_rocm_is_configured(["rocm_gpu_kernel_helpers.cc"]),
-    hdrs = if_rocm_is_configured(["rocm_gpu_kernel_helpers.h"]),
-=======
     name = "hip_gpu_kernel_helpers",
-    srcs = ["hip_gpu_kernel_helpers.cc"],
-    hdrs = ["hip_gpu_kernel_helpers.h"],
->>>>>>> a0d9d81f
-    copts = [
-        "-fexceptions",
-    ],
-    features = ["-use_header_modules"],
-    deps = [
-        "@local_config_rocm//rocm:hipsolver",
+    srcs = if_rocm_is_configured(["hip_gpu_kernel_helpers.cc"]),
+    hdrs = if_rocm_is_configured(["hip_gpu_kernel_helpers.h"]),
+    copts = [
+        "-fexceptions",
+    ],
+    features = ["-use_header_modules"],
+    deps = [
         "@com_google_absl//absl/memory",
         "@com_google_absl//absl/status",
         "@com_google_absl//absl/status:statusor",
         "@com_google_absl//absl/strings",
-<<<<<<< HEAD
     ] + if_rocm_is_configured([
         "@org_tensorflow//tensorflow/third_party/rocm/google:rocm_headers",
     ]),
-=======
-        "@com_google_absl//absl/strings:str_format",
-        "@local_config_rocm//rocm:rocm_headers",
-    ],
->>>>>>> a0d9d81f
 )
 
 py_library(
@@ -131,7 +118,7 @@
         "lapack.py",
         "pocketfft.py",
         "version.py",
-        ],
+    ],
     deps = [":pocketfft_flatbuffers_py"],
 )
 
@@ -272,9 +259,9 @@
         "hipsparse.py",
     ],
     deps = [
-        ":_hipblas",
         ":_hip_linalg",
         ":_hip_prng",
+        ":_hipblas",
         ":_hipsolver",
         ":_hipsparse",
     ],
@@ -308,10 +295,9 @@
     srcs = ["hipblas_kernels.cc"],
     hdrs = ["hipblas_kernels.h"],
     deps = [
-        ":hip_gpu_kernel_helpers",
         ":handle_pool",
-        ":kernel_helpers",
-        "@local_config_rocm//rocm:hipblas",
+        ":hip_gpu_kernel_helpers",
+        ":kernel_helpers",
         "@org_tensorflow//tensorflow/compiler/xla/service:custom_call_status",
         "@com_google_absl//absl/algorithm:container",
         "@com_google_absl//absl/base",
@@ -320,6 +306,7 @@
         "@com_google_absl//absl/memory",
         "@com_google_absl//absl/strings",
         "@com_google_absl//absl/synchronization",
+        "@local_config_rocm//rocm:hipblas",
         "@local_config_rocm//rocm:rocm_headers",
     ],
 )
@@ -356,9 +343,9 @@
     deps = [
         ":hipblas_kernels",
         ":kernel_pybind11_helpers",
-        "@local_config_rocm//rocm:hipblas",
         "@com_google_absl//absl/container:flat_hash_map",
         "@com_google_absl//absl/strings:str_format",
+        "@local_config_rocm//rocm:hipblas",
         "@local_config_rocm//rocm:rocm_headers",
         "@pybind11",
     ],
@@ -386,14 +373,14 @@
     srcs = ["hipsolver_kernels.cc"],
     hdrs = ["hipsolver_kernels.h"],
     deps = [
-        ":hip_gpu_kernel_helpers",
         ":handle_pool",
-        ":kernel_helpers",
-        "@org_tensorflow//tensorflow/compiler/xla/service:custom_call_status",
-        "@local_config_rocm//rocm:hipsolver",
+        ":hip_gpu_kernel_helpers",
+        ":kernel_helpers",
+        "@org_tensorflow//tensorflow/compiler/xla/service:custom_call_status",
         "@com_google_absl//absl/status",
         "@com_google_absl//absl/status:statusor",
         "@com_google_absl//absl/synchronization",
+        "@local_config_rocm//rocm:hipsolver",
         "@local_config_rocm//rocm:rocm_headers",
     ],
 )
@@ -433,9 +420,9 @@
         ":hip_gpu_kernel_helpers",
         ":hipsolver_kernels",
         ":kernel_pybind11_helpers",
-        "@local_config_rocm//rocm:hipsolver",
         "@com_google_absl//absl/container:flat_hash_map",
         "@com_google_absl//absl/strings:str_format",
+        "@local_config_rocm//rocm:hipsolver",
         "@local_config_rocm//rocm:rocm_headers",
         "@pybind11",
     ],
@@ -464,14 +451,14 @@
     srcs = ["hipsparse_kernels.cc"],
     hdrs = ["hipsparse_kernels.h"],
     deps = [
-        ":hip_gpu_kernel_helpers",
         ":handle_pool",
-        ":kernel_helpers",
-        "@org_tensorflow//tensorflow/compiler/xla/service:custom_call_status",
-        "@local_config_rocm//rocm:hipsparse",
+        ":hip_gpu_kernel_helpers",
+        ":kernel_helpers",
+        "@org_tensorflow//tensorflow/compiler/xla/service:custom_call_status",
         "@com_google_absl//absl/status",
         "@com_google_absl//absl/status:statusor",
         "@com_google_absl//absl/synchronization",
+        "@local_config_rocm//rocm:hipsparse",
         "@local_config_rocm//rocm:rocm_headers",
     ],
 )
@@ -518,7 +505,6 @@
         ":hip_gpu_kernel_helpers",
         ":hipsparse_kernels",
         ":kernel_pybind11_helpers",
-        "@local_config_rocm//rocm:hipsparse",
         "@com_google_absl//absl/algorithm:container",
         "@com_google_absl//absl/base",
         "@com_google_absl//absl/base:core_headers",
@@ -528,6 +514,7 @@
         "@com_google_absl//absl/strings",
         "@com_google_absl//absl/strings:str_format",
         "@com_google_absl//absl/synchronization",
+        "@local_config_rocm//rocm:hipsparse",
         "@local_config_rocm//rocm:rocm_headers",
         "@pybind11",
     ],
@@ -708,13 +695,8 @@
 )
 
 pybind_extension(
-<<<<<<< HEAD
-    name = "rocblas_kernels",
-    srcs = if_rocm_is_configured(["rocblas.cc"]),
-=======
     name = "_hip_prng",
     srcs = ["hip_prng.cc"],
->>>>>>> a0d9d81f
     copts = [
         "-fexceptions",
         "-fno-strict-aliasing",
@@ -729,7 +711,6 @@
         "@pybind11",
     ],
 )
-
 
 # TODO(rocm): do we also need to support this?
 cc_library(

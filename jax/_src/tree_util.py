--- conflicted
+++ resolved
@@ -197,7 +197,6 @@
 
 @export
 def treedef_tuple(treedefs: Iterable[PyTreeDef]) -> PyTreeDef:
-<<<<<<< HEAD
   """Makes a tuple treedef from an iterable of child treedefs.
 
   Args:
@@ -219,11 +218,7 @@
   See Also:
     - :func:`jax.tree_util.treedef_children`
   """
-  return pytree.tuple(default_registry, list(treedefs))  # type: ignore
-=======
-  """Makes a tuple treedef from an iterable of child treedefs."""
   return pytree.tuple(default_registry, list(treedefs))
->>>>>>> f5617d73
 
 
 @export
